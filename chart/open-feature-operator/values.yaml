--- conflicted
+++ resolved
@@ -12,11 +12,8 @@
   providerArgs: ""
   envVarPrefix: "FLAGD"
   defaultSyncProvider: kubernetes
-<<<<<<< HEAD
   evaluator: json
-=======
   logFormat: "json"
->>>>>>> a0993dc5
 
 controllerManager:
   kubeRbacProxy:
