--- conflicted
+++ resolved
@@ -30,7 +30,7 @@
 ```
 
 This installation will use the default helm configuration, described in the [configuration section](#configuration)
-To overwrite these default values use the `--set` flag when calling `helm upgrade` or `helm install`, for example: 
+To overwrite these default values use the `--set` flag when calling `helm upgrade` or `helm install`, for example:
 
 ```
 helm upgrade -i open-feature-operator ./chart/open-feature-operator --set sidecarConfiguration.port=8080 --set controllerManager.kubeRbacProxy.resources.limits.cpu=400m
@@ -83,48 +83,13 @@
 The command removes all the Kubernetes components associated with the chart and deletes the release.
 
 ## Configuration
+
 <a name="configuration"></a>
 
 ### Sidecar configuration
 
-<<<<<<< HEAD
-| Value       | Default     | Explanation                                                                                                                                                                                                                                               |
-| ----------- | ----------- |-----------------------------------------------------------------------------------------------------------------------------------------------------------------------------------------------------------------------------------------------------------|
-| `sidecarConfiguration.envVarPrefix`      | `FLAGD`  | Sets the prefix for all environment variables set in the injected sidecar.                                                                                                                                                                                |
-| `sidecarConfiguration.port`      | 8013  | Sets the value of the `XXX_PORT` environment variable for the injected sidecar container.                                                                                                                                                                 |
-| `sidecarConfiguration.metricsPort`      | 8014  | Sets the value of the `XXX_METRICS_PORT` environment variable for the injected sidecar container.                                                                                                                                                         |
-| `sidecarConfiguration.socketPath`      | `""`  | Sets the value of the `XXX_SOCKET_PATH` environment variable for the injected sidecar container.                                                                                                                                                          |
-| `sidecarConfiguration.image.repository`      | `ghcr.io/open-feature/flagd`  | Sets the image for the injected sidecar container.                                                                                                                                                                                                        |
-| `sidecarConfiguration.image.tag`      | current flagd version: `v0.4.1`  | Sets the version tag for the injected sidecar container.                                                                                                                                                                                                  |
-| `sidecarConfiguration.providerArgs`      | `""`  | Used to append arguments to the sidecar startup command. This value is a comma separated string of key values separated by '=', e.g. `key=value,key2=value2` results in the appending of `--sync-provider-args key=value --sync-provider-args key2=value2` |
-| `sidecarConfiguration.defaultSyncProvider`      | `kubernetes`  | Sets the value of the `XXX_SYNC_PROVIDER` environment variable for the injected sidecar container. There are 3 valid sync providers: `kubernetes`, `filepath` and `http`                                                                                  |
-| `sidecarConfiguration.logFormat` | `json` | Sets the value of the `XXX_LOG_FORMAT` environment variable for the injected sidecar container.      There are 2 valid log formats: `json` and `console`                                                                                                                                                                     |
-| `sidecarConfiguration.evaluator`      | `json`  | Sets the value of the `XXX_EVALUATOR` environment variable for the injected sidecar container.|
-
-### Operator resource configuration
-
-| Value       | Default     |
-| ----------- | ----------- |
-| `defaultNamespace`      | `open-feature-operator`  | [INTERNAL USE ONLY] To override the namespace use the `--namespace` flag. This default is provided to ensure that the kustomize build charts in `/templates` deploy correctly when no `namespace` is provided via the `-n` flag.|
-| `controllerManager.kubeRbacProxy.image.repository` | `gcr.io/kubebuilder/kube-rbac-proxy` |
-| `controllerManager.kubeRbacProxy.image.tag` | `v0.13.1` |
-| `controllerManager.kubeRbacProxy.resources.limits.cpu` | `500m` |
-| `controllerManager.kubeRbacProxy.resources.limits.memory` | `128Mi` |
-| `controllerManager.kubeRbacProxy.resources.requests.cpu` | `5m` |
-| `controllerManager.kubeRbacProxy.resources.requests.memory` | `64Mi` |
-| `controllerManager.manager.image.repository` | `ghcr.io/open-feature/open-feature-operator` |
-| `controllerManager.manager.image.tag` |  `v0.2.29` <!-- x-release-please-version --> |
-| `controllerManager.manager.resources.limits.cpu` | `500m` |
-| `controllerManager.manager.resources.limits.memory` | `128Mi` |
-| `controllerManager.manager.resources.requests.cpu` | `10m` |
-| `controllerManager.manager.resources.requests.memory` | `64Mi` |
-| `managerConfig.controllerManagerConfigYaml` | `1` |
-| `managerConfig.replicas.health.healthProbeBindAddress` | `:8081` |
-| `managerConfig.replicas.metrics.bindAddress` | `127.0.0.1:8080` |
-| `managerConfig.replicas.webhook.port` | `9443` |
-=======
 | Value                                      | Default                         | Explanation                                                                                                                                                                                                                                                |
-|--------------------------------------------|---------------------------------|------------------------------------------------------------------------------------------------------------------------------------------------------------------------------------------------------------------------------------------------------------|
+| ------------------------------------------ | ------------------------------- | ---------------------------------------------------------------------------------------------------------------------------------------------------------------------------------------------------------------------------------------------------------- |
 | `sidecarConfiguration.envVarPrefix`        | `FLAGD`                         | Sets the prefix for all environment variables set in the injected sidecar.                                                                                                                                                                                 |
 | `sidecarConfiguration.port`                | 8013                            | Sets the value of the `XXX_PORT` environment variable for the injected sidecar container.                                                                                                                                                                  |
 | `sidecarConfiguration.metricsPort`         | 8014                            | Sets the value of the `XXX_METRICS_PORT` environment variable for the injected sidecar container.                                                                                                                                                          |
@@ -140,8 +105,8 @@
 ### Operator resource configuration
 
 | Value                                                       | Default                                                                         |
-|-------------------------------------------------------------|---------------------------------------------------------------------------------|
-| `defaultNamespace`                                          | `open-feature-operator`                                                         | [INTERNAL USE ONLY] To override the namespace use the `--namespace` flag. This default is provided to ensure that the kustomize build charts in `/templates` deploy correctly when no `namespace` is provided via the `-n` flag.|
+| ----------------------------------------------------------- | ------------------------------------------------------------------------------- | -------------------------------------------------------------------------------------------------------------------------------------------------------------------------------------------------------------------------------- |
+| `defaultNamespace`                                          | `open-feature-operator`                                                         | [INTERNAL USE ONLY] To override the namespace use the `--namespace` flag. This default is provided to ensure that the kustomize build charts in `/templates` deploy correctly when no `namespace` is provided via the `-n` flag. |
 | `controllerManager.kubeRbacProxy.image.repository`          | `gcr.io/kubebuilder/kube-rbac-proxy`                                            |
 | `controllerManager.kubeRbacProxy.image.tag`                 | `v0.13.1`                                                                       |
 | `controllerManager.kubeRbacProxy.resources.limits.cpu`      | `500m`                                                                          |
@@ -158,7 +123,6 @@
 | `managerConfig.replicas.health.healthProbeBindAddress`      | `:8081`                                                                         |
 | `managerConfig.replicas.metrics.bindAddress`                | `0.2.29.1:8080`                                                                 |
 | `managerConfig.replicas.webhook.port`                       | `9443`                                                                          |
->>>>>>> ee849546
 
 ## Changelog
 
