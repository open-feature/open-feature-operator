--- conflicted
+++ resolved
@@ -33,25 +33,16 @@
 
 	dst.ObjectMeta = src.ObjectMeta
 	dst.Spec = v1alpha1.FlagSourceConfigurationSpec{
-<<<<<<< HEAD
-		MetricsPort: src.Spec.MetricsPort,
-		Port:        src.Spec.Port,
-		SocketPath:  src.Spec.SocketPath,
-		Evaluator:   src.Spec.Evaluator,
-		Image:       src.Spec.Image,
-		Tag:         src.Spec.Tag,
-		Sources:     []v1alpha1.Source{},
-=======
 		MetricsPort:         src.Spec.MetricsPort,
 		Port:                src.Spec.Port,
 		SocketPath:          src.Spec.SocketPath,
-		SyncProviderArgs:    src.Spec.SyncProviderArgs,
 		Evaluator:           src.Spec.Evaluator,
 		Image:               src.Spec.Image,
 		Tag:                 src.Spec.Tag,
+		Sources:             []v1alpha1.Source{},
+		SyncProviderArgs:    src.Spec.SyncProviderArgs,
 		LogFormat:           src.Spec.LogFormat,
 		DefaultSyncProvider: v1alpha1.SyncProviderType(src.Spec.DefaultSyncProvider),
->>>>>>> a0993dc5
 	}
 	return nil
 }
@@ -61,24 +52,15 @@
 
 	dst.ObjectMeta = src.ObjectMeta
 	dst.Spec = FlagSourceConfigurationSpec{
-<<<<<<< HEAD
-		MetricsPort: src.Spec.MetricsPort,
-		Port:        src.Spec.Port,
-		SocketPath:  src.Spec.SocketPath,
-		Evaluator:   src.Spec.Evaluator,
-		Image:       src.Spec.Image,
-		Tag:         src.Spec.Tag,
-=======
 		MetricsPort:         src.Spec.MetricsPort,
 		Port:                src.Spec.Port,
 		SocketPath:          src.Spec.SocketPath,
-		SyncProviderArgs:    src.Spec.SyncProviderArgs,
 		Evaluator:           src.Spec.Evaluator,
 		Image:               src.Spec.Image,
 		Tag:                 src.Spec.Tag,
+		SyncProviderArgs:    src.Spec.SyncProviderArgs,
 		LogFormat:           src.Spec.LogFormat,
 		DefaultSyncProvider: string(src.Spec.DefaultSyncProvider),
->>>>>>> a0993dc5
 	}
 	return nil
 }