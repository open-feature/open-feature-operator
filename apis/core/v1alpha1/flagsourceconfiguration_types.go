/*
Copyright 2022.

Licensed under the Apache License, Version 2.0 (the "License");
you may not use this file except in compliance with the License.
You may obtain a copy of the License at

    http://www.apache.org/licenses/LICENSE-2.0

Unless required by applicable law or agreed to in writing, software
distributed under the License is distributed on an "AS IS" BASIS,
WITHOUT WARRANTIES OR CONDITIONS OF ANY KIND, either express or implied.
See the License for the specific language governing permissions and
limitations under the License.
*/

package v1alpha1

import (
	"fmt"
	"os"
	"strconv"
	"strings"

	corev1 "k8s.io/api/core/v1"
	metav1 "k8s.io/apimachinery/pkg/apis/meta/v1"
)

type SyncProviderType string

const (
	SidecarEnvVarPrefix              string = "SIDECAR_ENV_VAR_PREFIX"
	InputConfigurationEnvVarPrefix   string = "SIDECAR"
	SidecarMetricPortEnvVar          string = "METRICS_PORT"
	SidecarPortEnvVar                string = "PORT"
	SidecarSocketPathEnvVar          string = "SOCKET_PATH"
	SidecarEvaluatorEnvVar           string = "EVALUATOR"
	SidecarImageEnvVar               string = "IMAGE"
	SidecarVersionEnvVar             string = "TAG"
	SidecarProviderArgsEnvVar        string = "PROVIDER_ARGS"
	SidecarDefaultSyncProviderEnvVar string = "SYNC_PROVIDER"
<<<<<<< HEAD

	DefaultMetricPort          int32  = 8014
	defaultSidecarEnvVarPrefix string = "FLAGD"
	defaultPort                int32  = 8013
	defaultSocketPath          string = ""
	defaultEvaluator           string = "json"
	defaultImage               string = "ghcr.io/open-feature/flagd"
=======
	SidecarLogFormatEnvVar           string = "LOG_FORMAT"
	defaultSidecarEnvVarPrefix       string = "FLAGD"
	InputConfigurationEnvVarPrefix   string = "SIDECAR"
	defaultMetricPort                int32  = 8014
	defaultPort                      int32  = 8013
	defaultSocketPath                string = ""
	defaultEvaluator                 string = "json"
	defaultImage                     string = "ghcr.io/open-feature/flagd"
>>>>>>> a0993dc5
	// `INPUT_FLAGD_VERSION` is replaced in the `update-flagd` Makefile target
	defaultTag             string           = "INPUT_FLAGD_VERSION"
	defaultLogFormat       string           = "json"
	SyncProviderKubernetes SyncProviderType = "kubernetes"
	SyncProviderFilepath   SyncProviderType = "filepath"
	SyncProviderHttp       SyncProviderType = "http"
	defaultSyncProvider                     = SyncProviderKubernetes
)

// EDIT THIS FILE!  THIS IS SCAFFOLDING FOR YOU TO OWN!
// NOTE: json tags are required.  Any new fields you add must have json tags for the fields to be serialized.

// FlagSourceConfigurationSpec defines the desired state of FlagSourceConfiguration
type FlagSourceConfigurationSpec struct {
	// INSERT ADDITIONAL SPEC FIELDS - desired state of cluster
	// Important: Run "make" to regenerate code after modifying this file

	// MetricsPort defines the port to serve metrics on, defaults to 8014
	// +optional
	MetricsPort int32 `json:"metricsPort"`

	// Port defines the port to listen on, defaults to 8013
	// +optional
	Port int32 `json:"port"`

	// SocketPath defines the unix socket path to listen on
	// +optional
	SocketPath string `json:"socketPath"`

	// SyncProviderArgs are string arguments passed to all sync providers, defined as key values separated by =
	// +optional
	SyncProviderArgs []string `json:"syncProviderArgs"`

	// Evaluator sets an evaluator, defaults to 'json'
	// +optional
	Evaluator string `json:"evaluator"`

	// Image allows for the sidecar image to be overridden, defaults to 'ghcr.io/open-feature/flagd'
	// +optional
	Image string `json:"image"`

	// Tag to be appended to the sidecar image, defaults to 'main'
	// +optional
	Tag string `json:"tag"`

	// DefaultSyncProvider defines the default sync provider
	// +optional
	DefaultSyncProvider SyncProviderType `json:"defaultSyncProvider"`

<<<<<<< HEAD
	// Sources defines the syncProviders and associated configuration to be applied to the sidecar
	// +optional
	Sources []Source `json:"sources"`

	// EnvVars define the env vars to be applied to the sidecar, any env vars in FeatureFlagConfiguration CRs
	// are added at the lowest index, all values will have the EnvVarPrefix applied
	// +optional
	EnvVars []corev1.EnvVar `json:"envVars"`

	// EnvVarPrefix defines the prefix to be applied to all environment variables applied to the sidecar, default FLAGD
	EnvVarPrefix string `json:"envVarPrefix"`
}

type Source struct {
	Source string `json:"source"`
	// +optional
	Provider SyncProviderType `json:"provider"`
	// +optional
	HttpSyncBearerToken string `json:"httpSyncBearerToken"`
}

// FlagSourceConfigurationStatus defines the observed state of FlagSourceConfiguration
type FlagSourceConfigurationStatus struct {
	// INSERT ADDITIONAL STATUS FIELD - define observed state of cluster
	// Important: Run "make" to regenerate code after modifying this file
}

//+kubebuilder:resource:shortName="fsc"
//+kubebuilder:object:root=true
//+kubebuilder:subresource:status
//+kubebuilder:storageversion

// FlagSourceConfiguration is the Schema for the FlagSourceConfigurations API
type FlagSourceConfiguration struct {
	metav1.TypeMeta   `json:",inline"`
	metav1.ObjectMeta `json:"metadata,omitempty"`

	Spec   FlagSourceConfigurationSpec   `json:"spec,omitempty"`
	Status FlagSourceConfigurationStatus `json:"status,omitempty"`
}

//+kubebuilder:object:root=true

// FlagSourceConfigurationList contains a list of FlagSourceConfiguration
type FlagSourceConfigurationList struct {
	metav1.TypeMeta `json:",inline"`
	metav1.ListMeta `json:"metadata,omitempty"`
	Items           []FlagSourceConfiguration `json:"items"`
=======
	// LogFormat allows for the sidecar log format to be overridden, defaults to 'json'
	// +optional
	LogFormat string `json:"logFormat"`
>>>>>>> a0993dc5
}

func NewFlagSourceConfigurationSpec() (*FlagSourceConfigurationSpec, error) {
	fsc := &FlagSourceConfigurationSpec{
		MetricsPort:         DefaultMetricPort,
		Port:                defaultPort,
		SocketPath:          defaultSocketPath,
		Evaluator:           defaultEvaluator,
		Image:               defaultImage,
		Tag:                 defaultTag,
		Sources:             []Source{},
		EnvVars:             []corev1.EnvVar{},
		SyncProviderArgs:    []string{},
		DefaultSyncProvider: SyncProviderKubernetes,
<<<<<<< HEAD
		EnvVarPrefix:        defaultSidecarEnvVarPrefix,
=======
		LogFormat:           defaultLogFormat,
>>>>>>> a0993dc5
	}

	if metricsPort := os.Getenv(envVarKey(InputConfigurationEnvVarPrefix, SidecarMetricPortEnvVar)); metricsPort != "" {
		metricsPortI, err := strconv.Atoi(metricsPort)
		if err != nil {
			return fsc, fmt.Errorf("unable to parse metrics port value %s to int32: %w", metricsPort, err)
		}
		fsc.MetricsPort = int32(metricsPortI)
	}

	if port := os.Getenv(envVarKey(InputConfigurationEnvVarPrefix, SidecarPortEnvVar)); port != "" {
		portI, err := strconv.Atoi(port)
		if err != nil {
			return fsc, fmt.Errorf("unable to parse sidecar port value %s to int32: %w", port, err)
		}
		fsc.Port = int32(portI)
	}

	if socketPath := os.Getenv(envVarKey(InputConfigurationEnvVarPrefix, SidecarSocketPathEnvVar)); socketPath != "" {
		fsc.SocketPath = socketPath
	}

	if evaluator := os.Getenv(envVarKey(InputConfigurationEnvVarPrefix, SidecarEvaluatorEnvVar)); evaluator != "" {
		fsc.Evaluator = evaluator
	}

	if image := os.Getenv(envVarKey(InputConfigurationEnvVarPrefix, SidecarImageEnvVar)); image != "" {
		fsc.Image = image
	}

	if tag := os.Getenv(envVarKey(InputConfigurationEnvVarPrefix, SidecarVersionEnvVar)); tag != "" {
		fsc.Tag = tag
	}

	if syncProviderArgs := os.Getenv(envVarKey(InputConfigurationEnvVarPrefix, SidecarProviderArgsEnvVar)); syncProviderArgs != "" {
		fsc.SyncProviderArgs = strings.Split(syncProviderArgs, ",") // todo: add documentation for this
	}

	if syncProvider := os.Getenv(envVarKey(InputConfigurationEnvVarPrefix, SidecarDefaultSyncProviderEnvVar)); syncProvider != "" {
		fsc.DefaultSyncProvider = SyncProviderType(syncProvider)
	}

<<<<<<< HEAD
	if envVarPrefix := os.Getenv(SidecarEnvVarPrefix); envVarPrefix != "" {
		fsc.EnvVarPrefix = envVarPrefix
=======
	if logFormat := os.Getenv(fmt.Sprintf("%s_%s", InputConfigurationEnvVarPrefix, SidecarLogFormatEnvVar)); logFormat != "" {
		fsc.LogFormat = logFormat
>>>>>>> a0993dc5
	}

	return fsc, nil
}

func (fc *FlagSourceConfigurationSpec) Merge(new *FlagSourceConfigurationSpec) {
	if new == nil {
		return
	}
	if new.MetricsPort != 0 {
		fc.MetricsPort = new.MetricsPort
	}
	if new.Port != 0 {
		fc.Port = new.Port
	}
	if new.SocketPath != "" {
		fc.SocketPath = new.SocketPath
	}
	if new.Evaluator != "" {
		fc.Evaluator = new.Evaluator
	}
	if new.Image != "" {
		fc.Image = new.Image
	}
	if new.Tag != "" {
		fc.Tag = new.Tag
	}
	if len(new.Sources) != 0 {
		fc.Sources = append(fc.Sources, new.Sources...)
	}
	if len(new.EnvVars) != 0 {
		fc.EnvVars = append(fc.EnvVars, new.EnvVars...)
	}
	if new.SyncProviderArgs != nil && len(new.SyncProviderArgs) > 0 {
		fc.SyncProviderArgs = append(fc.SyncProviderArgs, new.SyncProviderArgs...)
	}
	if new.EnvVarPrefix != "" {
		fc.EnvVarPrefix = new.EnvVarPrefix
	}
	if new.DefaultSyncProvider != "" {
		fc.DefaultSyncProvider = new.DefaultSyncProvider
	}
	if new.LogFormat != "" {
		fc.LogFormat = new.LogFormat
	}
}

func (fc *FlagSourceConfigurationSpec) ToEnvVars() []corev1.EnvVar {
	envs := []corev1.EnvVar{}

	for _, envVar := range fc.EnvVars {
		envs = append(envs, corev1.EnvVar{
			Name:  envVarKey(fc.EnvVarPrefix, envVar.Name),
			Value: envVar.Value,
		})
	}

	if fc.MetricsPort != DefaultMetricPort {
		envs = append(envs, corev1.EnvVar{
			Name:  envVarKey(fc.EnvVarPrefix, SidecarMetricPortEnvVar),
			Value: fmt.Sprintf("%d", fc.MetricsPort),
		})
	}

	if fc.Port != defaultPort {
		envs = append(envs, corev1.EnvVar{
			Name:  envVarKey(fc.EnvVarPrefix, SidecarPortEnvVar),
			Value: fmt.Sprintf("%d", fc.Port),
		})
	}

	if fc.Evaluator != defaultEvaluator {
		envs = append(envs, corev1.EnvVar{
			Name:  envVarKey(fc.EnvVarPrefix, SidecarEvaluatorEnvVar),
			Value: fc.Evaluator,
		})
	}

	if fc.SocketPath != defaultSocketPath {
		envs = append(envs, corev1.EnvVar{
			Name:  envVarKey(fc.EnvVarPrefix, SidecarSocketPathEnvVar),
			Value: fc.SocketPath,
		})
	}
<<<<<<< HEAD
=======

	if fc.LogFormat != defaultLogFormat {
		envs = append(envs, corev1.EnvVar{
			Name:  fmt.Sprintf("%s_%s", prefix, SidecarLogFormatEnvVar),
			Value: fc.LogFormat,
		})
	}
	return envs
}

// FlagSourceConfigurationStatus defines the observed state of FlagSourceConfiguration
type FlagSourceConfigurationStatus struct {
	// INSERT ADDITIONAL STATUS FIELD - define observed state of cluster
	// Important: Run "make" to regenerate code after modifying this file
}

//+kubebuilder:resource:shortName="fsc"
//+kubebuilder:object:root=true
//+kubebuilder:subresource:status
//+kubebuilder:storageversion

// FlagSourceConfiguration is the Schema for the FlagSourceConfigurations API
type FlagSourceConfiguration struct {
	metav1.TypeMeta   `json:",inline"`
	metav1.ObjectMeta `json:"metadata,omitempty"`
>>>>>>> a0993dc5

	return envs
}

func (s SyncProviderType) IsKubernetes() bool {
	return s == SyncProviderKubernetes
}

func (s SyncProviderType) IsHttp() bool {
	return s == SyncProviderHttp
}

func (s SyncProviderType) IsFilepath() bool {
	return s == SyncProviderFilepath
}

func envVarKey(prefix string, suffix string) string {
	return fmt.Sprintf("%s_%s", prefix, suffix)
}

func init() {
	SchemeBuilder.Register(&FlagSourceConfiguration{}, &FlagSourceConfigurationList{})
}<|MERGE_RESOLUTION|>--- conflicted
+++ resolved
@@ -39,24 +39,13 @@
 	SidecarVersionEnvVar             string = "TAG"
 	SidecarProviderArgsEnvVar        string = "PROVIDER_ARGS"
 	SidecarDefaultSyncProviderEnvVar string = "SYNC_PROVIDER"
-<<<<<<< HEAD
-
-	DefaultMetricPort          int32  = 8014
-	defaultSidecarEnvVarPrefix string = "FLAGD"
-	defaultPort                int32  = 8013
-	defaultSocketPath          string = ""
-	defaultEvaluator           string = "json"
-	defaultImage               string = "ghcr.io/open-feature/flagd"
-=======
 	SidecarLogFormatEnvVar           string = "LOG_FORMAT"
 	defaultSidecarEnvVarPrefix       string = "FLAGD"
-	InputConfigurationEnvVarPrefix   string = "SIDECAR"
-	defaultMetricPort                int32  = 8014
+	DefaultMetricPort                int32  = 8014
 	defaultPort                      int32  = 8013
 	defaultSocketPath                string = ""
 	defaultEvaluator                 string = "json"
 	defaultImage                     string = "ghcr.io/open-feature/flagd"
->>>>>>> a0993dc5
 	// `INPUT_FLAGD_VERSION` is replaced in the `update-flagd` Makefile target
 	defaultTag             string           = "INPUT_FLAGD_VERSION"
 	defaultLogFormat       string           = "json"
@@ -106,7 +95,6 @@
 	// +optional
 	DefaultSyncProvider SyncProviderType `json:"defaultSyncProvider"`
 
-<<<<<<< HEAD
 	// Sources defines the syncProviders and associated configuration to be applied to the sidecar
 	// +optional
 	Sources []Source `json:"sources"`
@@ -126,6 +114,9 @@
 	Provider SyncProviderType `json:"provider"`
 	// +optional
 	HttpSyncBearerToken string `json:"httpSyncBearerToken"`
+	// LogFormat allows for the sidecar log format to be overridden, defaults to 'json'
+	// +optional
+	LogFormat string `json:"logFormat"`
 }
 
 // FlagSourceConfigurationStatus defines the observed state of FlagSourceConfiguration
@@ -155,11 +146,6 @@
 	metav1.TypeMeta `json:",inline"`
 	metav1.ListMeta `json:"metadata,omitempty"`
 	Items           []FlagSourceConfiguration `json:"items"`
-=======
-	// LogFormat allows for the sidecar log format to be overridden, defaults to 'json'
-	// +optional
-	LogFormat string `json:"logFormat"`
->>>>>>> a0993dc5
 }
 
 func NewFlagSourceConfigurationSpec() (*FlagSourceConfigurationSpec, error) {
@@ -174,11 +160,8 @@
 		EnvVars:             []corev1.EnvVar{},
 		SyncProviderArgs:    []string{},
 		DefaultSyncProvider: SyncProviderKubernetes,
-<<<<<<< HEAD
 		EnvVarPrefix:        defaultSidecarEnvVarPrefix,
-=======
 		LogFormat:           defaultLogFormat,
->>>>>>> a0993dc5
 	}
 
 	if metricsPort := os.Getenv(envVarKey(InputConfigurationEnvVarPrefix, SidecarMetricPortEnvVar)); metricsPort != "" {
@@ -221,13 +204,12 @@
 		fsc.DefaultSyncProvider = SyncProviderType(syncProvider)
 	}
 
-<<<<<<< HEAD
+	if logFormat := os.Getenv(fmt.Sprintf("%s_%s", InputConfigurationEnvVarPrefix, SidecarLogFormatEnvVar)); logFormat != "" {
+		fsc.LogFormat = logFormat
+	}
+
 	if envVarPrefix := os.Getenv(SidecarEnvVarPrefix); envVarPrefix != "" {
 		fsc.EnvVarPrefix = envVarPrefix
-=======
-	if logFormat := os.Getenv(fmt.Sprintf("%s_%s", InputConfigurationEnvVarPrefix, SidecarLogFormatEnvVar)); logFormat != "" {
-		fsc.LogFormat = logFormat
->>>>>>> a0993dc5
 	}
 
 	return fsc, nil
@@ -312,8 +294,6 @@
 			Value: fc.SocketPath,
 		})
 	}
-<<<<<<< HEAD
-=======
 
 	if fc.LogFormat != defaultLogFormat {
 		envs = append(envs, corev1.EnvVar{
@@ -321,25 +301,6 @@
 			Value: fc.LogFormat,
 		})
 	}
-	return envs
-}
-
-// FlagSourceConfigurationStatus defines the observed state of FlagSourceConfiguration
-type FlagSourceConfigurationStatus struct {
-	// INSERT ADDITIONAL STATUS FIELD - define observed state of cluster
-	// Important: Run "make" to regenerate code after modifying this file
-}
-
-//+kubebuilder:resource:shortName="fsc"
-//+kubebuilder:object:root=true
-//+kubebuilder:subresource:status
-//+kubebuilder:storageversion
-
-// FlagSourceConfiguration is the Schema for the FlagSourceConfigurations API
-type FlagSourceConfiguration struct {
-	metav1.TypeMeta   `json:",inline"`
-	metav1.ObjectMeta `json:"metadata,omitempty"`
->>>>>>> a0993dc5
 
 	return envs
 }
