--- conflicted
+++ resolved
@@ -1,14 +1,12 @@
 
 # Image URL to use all building/pushing image targets
 IMG ?= controller:latest
-<<<<<<< HEAD
 # customize overlay to be used in the build, DEFAULT or HELM
 KUSTOMIZE_OVERLAY ?= DEFAULT
-=======
->>>>>>> f94a59e8
 # ENVTEST_K8S_VERSION refers to the version of kubebuilder assets to be downloaded by envtest binary.
 FLAGD_VERSION=v0.2.5
 CHART_VERSION=v0.2.16# x-release-please-vers ion
+CHART_VERSION=v0.2.16# x-release-please-version
 ENVTEST_K8S_VERSION = 1.23
 
 # Get the currently used golang install path (in GOPATH/bin, unless GOBIN is set)
@@ -110,7 +108,6 @@
 release-manifests: manifests kustomize
 	cd config/manager && $(KUSTOMIZE) edit set image controller=${IMG}
 	mkdir -p config/rendered/
-<<<<<<< HEAD
 	@if [ ${KUSTOMIZE_OVERLAY} = DEFAULT ]; then\
 		echo building default overlay;\
         $(KUSTOMIZE) build config/default > config/rendered/release.yaml;\
@@ -119,9 +116,6 @@
 		echo building helm overlay;\
         $(KUSTOMIZE) build config/overlays/helm > config/rendered/release.yaml;\
     fi
-=======
-	$(KUSTOMIZE) build config/overlays/helm > config/rendered/release.yaml	
->>>>>>> f94a59e8
 	
 .PHONY: deploy
 deploy: generate manifests kustomize ## Deploy controller to the K8s cluster specified in ~/.kube/config.
