--- conflicted
+++ resolved
@@ -3,12 +3,9 @@
 import (
 	"errors"
 	"fmt"
-<<<<<<< HEAD
 	"os"
-=======
 	"reflect"
 	"time"
->>>>>>> 5deff606
 
 	. "github.com/onsi/ginkgo"
 	. "github.com/onsi/gomega"
