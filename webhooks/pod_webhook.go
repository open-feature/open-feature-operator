--- conflicted
+++ resolved
@@ -138,16 +138,12 @@
 	}
 
 	// merge any provided flagd specs
-<<<<<<< HEAD
-	flagdConfigSpec, err := corev1alpha1.NewFlagSourceConfigurationSpec()
+	flagSourceConfigurationSpec, err := corev1alpha1.NewFlagSourceConfigurationSpec()
 	if err != nil {
 		m.Log.V(1).Error(err, "unable to parse env var configuration", "webhook", "handle")
 		return admission.Errored(http.StatusBadRequest, err)
 	}
 
-=======
-	flagSourceConfigurationSpec := corev1alpha1.NewFlagSourceConfigurationSpec()
->>>>>>> eec16af2
 	for _, fcName := range fcNames {
 		ns, name := parseAnnotation(fcName, req.Namespace)
 		if err != nil {
