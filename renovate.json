{
  "$schema": "https://docs.renovatebot.com/renovate-schema.json",
  "extends": [
    "config:base"
  ],
  "semanticCommits": "enabled",
<<<<<<< HEAD
  "labels": [
    "renovate"
  ],
  "kubernetes": {
    "fileMatch": [
      "^chart/templates/rendered\\.yaml$",
      "^config/default/.*-patch\\.yaml$"
    ]
  }
}
=======
  "regexManagers": [
    {
      "fileMatch": ["^Makefile$"],
      "matchStrings": ["FLAGD_VERSION=(?<currentValue>.*?)\\n"],
      "depNameTemplate": "open-feature/flagd",
      "datasourceTemplate": "github-releases"
    },
    {
      "fileMatch": ["^chart/open-feature-operator/values.yaml$"],
      "matchStrings": ["repository: \"ghcr\\.io\/open-feature\/flagd\"\\n\\s*tag: (?<currentValue>.*?)\\n"],
      "depNameTemplate": "open-feature/flagd",
      "datasourceTemplate": "github-releases"
    },
    {
      "fileMatch": ["^chart/open-feature-operator/README.md$"],
      "matchStrings": ["current flagd version: \\`(?<currentValue>.*?)\\`"],
      "depNameTemplate": "open-feature/flagd",
      "datasourceTemplate": "github-releases"
    },
    {
      "fileMatch": ["^docs/getting_started.md$"],
      "matchStrings": ["ghcr\\.io\\/open-feature\\/flagd:(?<currentValue>.*?)\\n"],
      "depNameTemplate": "open-feature/flagd",
      "datasourceTemplate": "github-releases"
    }
  ]
}
>>>>>>> 7e8ed830
<|MERGE_RESOLUTION|>--- conflicted
+++ resolved
@@ -4,7 +4,6 @@
     "config:base"
   ],
   "semanticCommits": "enabled",
-<<<<<<< HEAD
   "labels": [
     "renovate"
   ],
@@ -13,9 +12,7 @@
       "^chart/templates/rendered\\.yaml$",
       "^config/default/.*-patch\\.yaml$"
     ]
-  }
-}
-=======
+  },
   "regexManagers": [
     {
       "fileMatch": ["^Makefile$"],
@@ -42,5 +39,4 @@
       "datasourceTemplate": "github-releases"
     }
   ]
-}
->>>>>>> 7e8ed830
+}