{
  "$schema": "https://docs.renovatebot.com/renovate-schema.json",
  "extends": [
    "config:base",
    "group:recommended"
  ],
  "ignorePaths": [],
  "semanticCommits": "enabled",
  "labels": [
    "renovate"
  ],
  "kubernetes": {
    "fileMatch": [
      "^chart/templates/rendered\\.yaml$",
      "^config/default/.*-patch\\.yaml$",
      "test\\/.*\\.ya?ml$"
    ]
  },
  "packageRules": [
    {
      "matchDepPatterns": [
        "^.*open-feature/flagd.*$"
      ],
      "groupName": "open-feature/flagd"
    }
  ],
  "regexManagers": [
    {
      "fileMatch": ["^apis/core/.*/flagsourceconfiguration_types.go$"],
      "matchStrings": ["defaultTag\\s*string\\s*= \"(?<currentValue>.*?)\"\\s"],
      "depNameTemplate": "open-feature/flagd",
      "datasourceTemplate": "github-releases",
      "extractVersionTemplate": "^flagd/(?<version>.*)$"
    },
    {
      "fileMatch": ["^chart/open-feature-operator/values.yaml$"],
      "matchStrings": ["repository: \"ghcr\\.io\/open-feature\/flagd\"\\n\\s*tag: (?<currentValue>.*?)\\s"],
      "depNameTemplate": "open-feature/flagd",
      "datasourceTemplate": "github-releases",
      "extractVersionTemplate": "^flagd/(?<version>.*)$"
    },
    {
      "fileMatch": ["^chart/open-feature-operator/README.md$"],
      "matchStrings": ["current flagd version: \\`(?<currentValue>.*?)\\`"],
      "depNameTemplate": "open-feature/flagd",
      "datasourceTemplate": "github-releases",
      "extractVersionTemplate": "^flagd/(?<version>.*)$"
    },
    {
      "fileMatch": [
        "^docs/getting_started.md$",
        "^test/e2e/kuttl/inject-flagd/01-assert.yaml$"
      ],
      "matchStrings": ["ghcr\\.io\\/open-feature\\/flagd:(?<currentValue>.*?)\\s"],
      "depNameTemplate": "open-feature/flagd",
      "datasourceTemplate": "github-releases",
      "extractVersionTemplate": "^flagd/(?<version>.*)$"
    },
    {
<<<<<<< HEAD
      "fileMatch": ["^controllers/core/flagsourceconfiguration/flagd-proxy.go$"],
=======
      "fileMatch": [
        "(^|\\/)Makefile$",
        "(^|\\/)Dockerfile",
        "(^|\\/).*\\.ya?ml$",
        "(^|\\/).*\\.toml$",
        "(^|\\/).*\\.sh$"
      ],
      "matchStrings": [
        "# renovate: datasource=(?<datasource>.+?) depName=(?<depName>.+?)\\s.*?_VERSION ?(\\??=|\\: ?) ?\\\"?(?<currentValue>.+?)?\\\"?\\s"
      ]
    },
    {
      "fileMatch": ["^controllers/core/flagsourceconfiguration/controller.go$"],
>>>>>>> 4cbe4f1a
      "matchStrings": ["\"(?<currentValue>.*?)\" \\/\\/FLAGD_PROXY_TAG_RENOVATE"],
      "depNameTemplate": "open-feature/flagd",
      "datasourceTemplate": "github-releases",
      "extractVersionTemplate": "^flagd-proxy/(?<version>.*)$"
    },
    {
      "fileMatch": ["^chart/open-feature-operator/values.yaml$"],
      "matchStrings": ["repository: \"ghcr\\.io\/open-feature\/flagd-proxy\"\\n\\s*tag: (?<currentValue>.*?)\\s"],
      "depNameTemplate": "open-feature/flagd",
      "datasourceTemplate": "github-releases",
      "extractVersionTemplate": "^flagd-proxy/(?<version>.*)$"
    },
    {
      "fileMatch": ["^chart/open-feature-operator/README.md$"],
      "matchStrings": ["current flagd-proxy version: \\`(?<currentValue>.*?)\\`"],
      "depNameTemplate": "open-feature/flagd",
      "datasourceTemplate": "github-releases",
      "extractVersionTemplate": "^flagd-proxy/(?<version>.*)$"
    }
  ]

}<|MERGE_RESOLUTION|>--- conflicted
+++ resolved
@@ -57,9 +57,6 @@
       "extractVersionTemplate": "^flagd/(?<version>.*)$"
     },
     {
-<<<<<<< HEAD
-      "fileMatch": ["^controllers/core/flagsourceconfiguration/flagd-proxy.go$"],
-=======
       "fileMatch": [
         "(^|\\/)Makefile$",
         "(^|\\/)Dockerfile",
@@ -72,8 +69,7 @@
       ]
     },
     {
-      "fileMatch": ["^controllers/core/flagsourceconfiguration/controller.go$"],
->>>>>>> 4cbe4f1a
+      "fileMatch": ["^controllers/core/flagsourceconfiguration/flagd-proxy.go$"],
       "matchStrings": ["\"(?<currentValue>.*?)\" \\/\\/FLAGD_PROXY_TAG_RENOVATE"],
       "depNameTemplate": "open-feature/flagd",
       "datasourceTemplate": "github-releases",
