--- conflicted
+++ resolved
@@ -29,9 +29,6 @@
   <img src="https://contrib.rocks/image?repo=open-feature/open-feature-operator" />
 </a>
 
-<<<<<<< HEAD
-Made with [contrib.rocks](https://contrib.rocks).
-=======
 <!---x-release-please-start-version-->
 
 ```
@@ -172,5 +169,4 @@
 
 ## Releases
 
-This repo uses _Release Please_ to release packages. Release Please sets up a running PR that tracks all changes for the library components, and maintains the versions according to [conventional commits](https://www.conventionalcommits.org/en/v1.0.0/), generated when [PRs are merged](https://github.com/amannn/action-semantic-pull-request). When Release Please's running PR is merged, any changed artifacts are published.
->>>>>>> df8059f1
+This repo uses _Release Please_ to release packages. Release Please sets up a running PR that tracks all changes for the library components, and maintains the versions according to [conventional commits](https://www.conventionalcommits.org/en/v1.0.0/), generated when [PRs are merged](https://github.com/amannn/action-semantic-pull-request). When Release Please's running PR is merged, any changed artifacts are published.