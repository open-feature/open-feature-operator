<picture>
  <source media="(prefers-color-scheme: dark)" srcset="./images/openfeature-horizontal-white.svg">
  <source media="(prefers-color-scheme: light)" srcset="./images/openfeature-horizontal-black.svg">
  <img alt="OpenFeature Logo" src="./images/openfeature-horizontal-black.svg">
</picture>

![build](https://img.shields.io/github/workflow/status/open-feature/open-feature-operator/ci)
![goversion](https://img.shields.io/github/go-mod/go-version/open-feature/open-feature-operator/main)
![version](https://img.shields.io/badge/version-pre--alpha-green)
![status](https://img.shields.io/badge/status-not--for--production-red)
[![Artifact Hub](https://img.shields.io/endpoint?url=https://artifacthub.io/badge/repository/open-feature-operator)](https://artifacthub.io/packages/search?repo=open-feature-operator)
[![CII Best Practices](https://bestpractices.coreinfrastructure.org/projects/6615/badge)](https://bestpractices.coreinfrastructure.org/projects/6615)
[![FOSSA Status](https://app.fossa.com/api/projects/git%2Bgithub.com%2Fopen-feature%2Fopen-feature-operator.svg?type=shield)](https://app.fossa.com/projects/git%2Bgithub.com%2Fopen-feature%2Fopen-feature-operator?ref=badge_shield)

The OpenFeature Operator is a Kubernetes native operator that allows you to expose feature flags to your applications. It injects a [flagD](https://github.com/open-feature/flagd) sidecar into your pod and allows you to poll the flagD server for feature flags in a variety of ways.

## Deploy the latest release

_Requires [cert manager](https://cert-manager.io/docs/installation/kubernetes/) installed (see why [here](#cert-manager))_

<!---x-release-please-start-version-->

```
kubectl create namespace open-feature-operator-system
kubectl apply -f https://github.com/open-feature/open-feature-operator/releases/download/v0.2.16/release.yaml
```

<!---x-release-please-end-->


<<<<<<< HEAD
## Deploy the helm chart

```
git clone https://github.com/open-feature/open-feature-operator.git
cd chart
kubectl create ns 'open-feature-operator-system' --dry-run=client -o yaml | kubectl apply -f -
helm upgrade ofo . --install -n open-feature-operator-system
```


=======
>>>>>>> 698a1096
### Release contents

- `release.yaml` contains the configuration of:
  - `FeatureFlagConfiguration` `CustomResourceDefinition` (custom type that holds the configured state of feature flags).
  - Standard kubernetes primitives (e.g. namespace, accounts, roles, bindings, configmaps).
  - Operator controller manager service.
  - Operator webhook service.
  - Deployment with containers kube-rbac-proxy & manager.
  - `MutatingWebhookConfiguration` (configures webhooks to call the webhook service).

### How to deploy a flag consuming application

_Prerequisite: the release and certificates have been deployed as outlined above._

Deploying a flag consuming application requires (at minimum) the creation of the following 2 resources (an example can be found [here](./config/samples/end-to-end.yaml)):

#### FeatureFlagConfiguration

This is a `CustomResourceDefinition` which contains the feature flags specification and a name of the spec.

#### Deployment (or Statefulset/Daemonset)

This is a kubernetes primitive for deploying an application. The metadata annotations must include `openfeature.dev/featureflagconfiguration`
with the value set as the name of the `FeatureFlagConfiguration` created in the step prior.

e.g.
```
metadata:
  annotations:
    openfeature.dev/featureflagconfiguration: "demo"
```

## Architecture

As per the issue [here](https://github.com/open-feature/ofep/issues/1)

As per v0.1.1, the default sync provider has been optimized as per this OpenFeature Enhancement Proposal [issue](https://github.com/open-feature/ofep/blob/main/004-OFEP-kubernetes-sync-service.md).

High level architecture is as follows:

<img src="images/arch-0.png" width="700">

### Requirements

#### Namespace

The Kubernetes resources created by OpenFeature Operator are under the `open-feature-operator-system` namespace. This means
any resources that want to communicate with the OFO system (e.g. an application calling flag evaluations) must fall under
this namespace.

#### Cert Manager

OpenFeature Operator is a server that communicates with Kubernetes components within the cluster, as such it requires a means of
authorizing requests between peers. [Cert manager](https://cert-manager.io/) handles the authorization by
adding certificates and certificate issuers as resource types in Kubernetes clusters, and simplifies the process of
obtaining, renewing and using those certificates.

## Example

When wishing to leverage feature flagging within the local pod, the following steps are required:

1. Create a new feature flag custom resource.

_See [here](config/samples/crds/custom_provider.yaml) for additional custom resource parameters_

```
apiVersion: core.openfeature.dev/v1alpha1
kind: FeatureFlagConfiguration
metadata:
  name: featureflagconfiguration-sample
spec:
  featureFlagSpec: |
    {
      "flags": {
        "foo": {
          "state": "ENABLED",
          "variants": {
            "bar": "BAR",
            "baz": "BAZ"
          },
          "defaultVariant": "bar",
          "targeting": {}
        }
      }
    }
```

1. Reference the CR within the pod spec annotations

```
apiVersion: v1
kind: Pod
metadata:
  name: nginx
  annotations:
    openfeature.dev: "enabled"
    openfeature.dev/featureflagconfiguration: "featureflagconfiguration-sample"
spec:
  containers:
  - name: nginx
    image: nginx:1.14.2
    ports:
    - containerPort: 80
```

3. Example usage from host container

```
root@nginx:/# curl -X POST "localhost:8013/schema.v1.Service/ResolveString" -d '{"flagKey":"foo","context":{}}' -H "Content-Type: application/json"
{"value":"BAR","reason":"DEFAULT","variant":"bar"}
```

### Running the operator locally

#### Create a local cluster with cert manager and our operator

1.  Create a local cluster with MicroK8s or Kind (forward requests from your localhost:30000 to your cluster, see MicroK8s/Kind doc)
1.  `IMG=ghcr.io/open-feature/open-feature-operator:main make deploy-operator`

#### Run the example

1. Apply the end-to-end example: `kubectl -n open-feature-operator-system apply -f config/samples/end-to-end.yaml`
1. Visit `http://localhost:30000/`
1. Update the value of the `defaultVariant` field in the custom resource instance in `config/samples/end-to-end.yaml` and re-apply to update the flag value!
1. Visit `http://localhost:30000/` and see the change!

## Releases

This repo uses _Release Please_ to release packages. Release Please sets up a running PR that tracks all changes for the library components, and maintains the versions according to [conventional commits](https://www.conventionalcommits.org/en/v1.0.0/), generated when [PRs are merged](https://github.com/amannn/action-semantic-pull-request). When Release Please's running PR is merged, any changed artifacts are published.<|MERGE_RESOLUTION|>--- conflicted
+++ resolved
@@ -28,19 +28,7 @@
 <!---x-release-please-end-->
 
 
-<<<<<<< HEAD
-## Deploy the helm chart
-
-```
-git clone https://github.com/open-feature/open-feature-operator.git
-cd chart
 kubectl create ns 'open-feature-operator-system' --dry-run=client -o yaml | kubectl apply -f -
-helm upgrade ofo . --install -n open-feature-operator-system
-```
-
-
-=======
->>>>>>> 698a1096
 ### Release contents
 
 - `release.yaml` contains the configuration of:
